--- conflicted
+++ resolved
@@ -18,13 +18,8 @@
 [compat]
 FEMQuad = "0.3"
 FastGaussQuadrature = "0.4, 0.5, 1.0"
-<<<<<<< HEAD
 ForwardDiff = "0.10, 1"
-LinearSolve = "1, 2"
-=======
-ForwardDiff = "0.10"
 LinearSolve = "1, 2, 3"
->>>>>>> 65ae9b0a
 NearestNeighbors = "0.4"
 StaticArrays = "1.2"
 Symbolics = "5, 6"
