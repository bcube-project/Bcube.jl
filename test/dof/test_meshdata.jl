--- conflicted
+++ resolved
@@ -15,11 +15,7 @@
         # data = [[1,2,3,4], [5,6,7,8], ...]
         data = collect(reinterpret(SVector{4, Int}, collect(1:(4 * ncells(mesh)))))
         d = Bcube.MeshCellData(data)
-        integ = ∫(d ⋅ [0, 1, 0, 0])dΩ
-<<<<<<< HEAD
-        vals = compute(integ)
-        @test vals[1] == 1.0
-        @test vals[2] == 3.0
+        @test compute(∫(d ⋅ [0, 1, 0, 0])dΩ) == [1.0, 3.0]
 
         #--- Test 2
         mesh = line_mesh(3)
@@ -59,11 +55,8 @@
 
         ∂Ω = Measure(BoundaryFaceDomain(mesh), 3)
 
-        a = collect(values(Bcube.compute(∫(side⁻(D))∂Ω)))
-        l = collect(values(Bcube.compute(∫(side⁻(PhysicalFunction(x -> 1.0)))∂Ω)))
+        a = compute(∫(side⁻(D))∂Ω)
+        l = compute(∫(side⁻(PhysicalFunction(x -> 1.0)))∂Ω)
         @test isapprox_arrays(a, l .^ 2 ./ 2; rtol = 1e-15)
-=======
-        @test compute(integ) == [1.0, 3.0]
->>>>>>> 41e8ceba
     end
 end