<<<<<<< HEAD
=======
import Bcube: ndofs, shape_functions, ∂λξ_∂ξ, ∂λξ_∂x, Mesh, Cube, Prism, Tetra
>>>>>>> 7648f400
Σ = sum

"""
    test_lagrange_shape_function(shape, degree)

Test if the lagrange shape functions are zeros on all nodes except on "their" corresponding node.
"""
function test_lagrange_shape_function(shape, degree)
    @testset "Degree=$degree" begin
        fs = FunctionSpace(:Lagrange, degree)
        expected = zeros(ndofs(fs, shape))
        for (i, ξ) in enumerate(coords(fs, shape))
            expected .= 0.0
            expected[i] = 1.0
            result = shape_functions(fs, shape, ξ)
            !all(isapprox.(result, expected, atol = 5eps())) &&
                (@show degree, result, expected)
            @test all(isapprox.(result, expected, atol = 5eps()))
        end

        if typeof(shape) ∈ (Line, Square, Cube)
            # `QuadratureLobatto` is only available for `Line`, `Square`, `Cube` for now
            quad = QuadratureRule(shape, Quadrature(QuadratureLobatto(), Val(2)))
            ξquad = get_nodes(quad)
            λref = [shape_functions(fs, shape, ξ) for ξ in ξquad]
            λtest = shape_functions(fs, quad)
            @test all(map(≈, λtest, λref))

            ∇λref = [∂λξ_∂ξ(fs, shape, ξ) for ξ in ξquad]
            ∇λtest = ∂λξ_∂ξ(fs, quad)
            @test all(map(≈, ∇λtest, ∇λref))

            @test isa(Bcube.is_collocated(fs, quad), Bcube.IsNotCollocatedStyle)
            if degree > 0
                @test isa(
                    Bcube.is_collocated(
                        fs,
                        QuadratureRule(shape, Quadrature(QuadratureUniform(), Val(degree))),
                    ),
                    Bcube.IsCollocatedStyle,
                )
            end
        end
    end
end

@testset "Lagrange" begin
    @testset "Line" begin
        shape = Line()

        @test coords(FunctionSpace(:Lagrange, 0), shape) == (SA[0.0],)
        @test coords(FunctionSpace(:Lagrange, 1), shape) == (SA[-1.0], SA[1.0])
        @test coords(FunctionSpace(:Lagrange, 2), shape) == (SA[-1.0], SA[0.0], SA[1.0])

        for deg in 0:2
            test_lagrange_shape_function(shape, deg)
        end

        fs = FunctionSpace(:Lagrange, 0)
        λ = shape_functions(fs, shape)
        ∇λ = ∂λξ_∂ξ(fs, shape)
        @test λ(π)[1] ≈ 1.0
        @test ∇λ(π)[1] ≈ 0.0
        λ = Bcube.shape_functions_vec(fs, Val(1), shape, [0.0])
        @test λ == [1.0]
        λ = Bcube.shape_functions_vec(fs, Val(1), shape)
        @test λ[1]([0.0]) == 1.0
        λ = Bcube.shape_functions_vec(fs, Val(2), shape)
        @test λ[1]([0.0]) == [1.0, 0.0]
        @test λ[2]([0.0]) == [0.0, 1.0]

        fs = FunctionSpace(:Lagrange, 1)
        λ = shape_functions(fs, shape)
        ∇λ = ∂λξ_∂ξ(fs, shape)
        @test λ(-1) ≈ [1.0, 0.0]
        @test λ(1) ≈ [0.0, 1.0]
        @test Σ(λ(π)) ≈ 1.0
        @test ∇λ(π) ≈ [-1.0 / 2.0, 1.0 / 2.0]
        λ = Bcube.shape_functions_vec(fs, Val(1), shape, [0.0])
        @test λ == [0.5, 0.5]
        λ = Bcube.shape_functions_vec(fs, Val(1), shape)
        @test λ[1]([0.0]) == 0.5
        @test λ[2]([0.0]) == 0.5

        fs = FunctionSpace(:Lagrange, 2)
        λ = shape_functions(fs, shape)
        ∇λ = ∂λξ_∂ξ(fs, shape)
        @test λ(-1) ≈ [1.0, 0.0, 0.0]
        @test λ(0) ≈ [0.0, 1.0, 0.0]
        @test λ(1) ≈ [0.0, 0.0, 1.0]
        @test Σ(λ(π)) ≈ 1.0
        @test ∇λ(0.0) ≈ [-1.0 / 2.0, 0.0, 1.0 / 2.0]
        λ = Bcube.shape_functions_vec(fs, Val(1), shape, [0.0])
        @test λ == [0.0, 1.0, 0.0]
        λ = Bcube.shape_functions_vec(fs, Val(1), shape)
        @test λ[1]([0.0]) == 0.0
        @test λ[2]([0.0]) == 1.0
        @test λ[3]([0.0]) == 0.0

        # Tests for gradients of shape functions expressed on local element
        # TODO: the part below should be moved to test_ref2loc
        mesh = Mesh([Node([0.0]), Node([1.0])], [Bar2_t()], Connectivity([2], [1, 2]))
        cellTypes = cells(mesh)
        ctype = cellTypes[1]
        c2n = connectivities_indices(mesh, :c2n)
        cnodes = get_nodes(mesh, c2n[1])
        Finv = Bcube.mapping_inv(ctype, cnodes)

        fs = FunctionSpace(:Lagrange, 1)
        ∇λ = x -> ∂λξ_∂x(fs, Val(1), ctype, cnodes, Finv(x))
        @test ∇λ(0.5) ≈ reshape([-1.0, 1.0], (2, 1))
    end

    @testset "Triangle" begin
        shape = Triangle()
        @test coords(FunctionSpace(:Lagrange, 0), shape) ≈ (SA[1.0 / 3, 1.0 / 3],)
        @test coords(FunctionSpace(:Lagrange, 1), shape) ==
              (SA[0.0, 0.0], SA[1.0, 0.0], SA[0.0, 1.0])
        @test coords(FunctionSpace(:Lagrange, 2), shape) == (
            SA[0.0, 0.0],
            SA[1.0, 0.0],
            SA[0.0, 1.0],
            SA[0.5, 0.0],
            SA[0.5, 0.5],
            SA[0.0, 0.5],
        )
        @test coords(FunctionSpace(:Lagrange, 3), shape) == (
            SA[0.0, 0.0],
            SA[1.0, 0.0],
            SA[0.0, 1.0],
            SA[1 / 3, 0.0],
            SA[2 / 3, 0.0],
            SA[2 / 3, 1 / 3],
            SA[1 / 3, 2 / 3],
            SA[0.0, 2 / 3],
            SA[0.0, 1 / 3],
            SA[1 / 3, 1 / 3],
        )

        fs = FunctionSpace(:Lagrange, 0)
        λ = x -> shape_functions(fs, shape, x)
        ∇λ = x -> ∂λξ_∂ξ(fs, shape, x)
        @test λ([π, ℯ])[1] ≈ 1.0
        @test ∇λ([π, ℯ]) ≈ [0.0 0.0]
        λ = Bcube.shape_functions_vec(fs, Val(1), shape, [1.0 / 3.0, 1.0 / 3.0])
        @test λ == [1.0]
        λ = Bcube.shape_functions_vec(fs, Val(1), shape)
        @test λ[1]([1.0 / 3.0, 1.0 / 3.0]) == 1.0

        fs = FunctionSpace(:Lagrange, 1)
        λ = x -> shape_functions(fs, shape, x)
        ∇λ = x -> ∂λξ_∂ξ(fs, shape, x)
        @test λ([0, 0]) ≈ [1.0, 0.0, 0.0]
        @test λ([1, 0]) ≈ [0.0, 1.0, 0.0]
        @test λ([0, 1]) ≈ [0.0, 0.0, 1.0]
        @test Σ(λ([π, ℯ])) ≈ 1.0
        @test ∇λ([π, ℯ]) ≈ [
            -1.0 -1.0
            1.0 0.0
            0.0 1.0
        ]
        λ = Bcube.shape_functions_vec(fs, Val(1), shape, [1.0 / 3.0, 1.0 / 3.0])
        @test λ ≈ [1.0 / 3.0, 1.0 / 3.0, 1.0 / 3.0]
        λ = Bcube.shape_functions_vec(fs, Val(1), shape)
        @test λ[1]([1.0 / 3.0, 1.0 / 3.0]) ≈ 1.0 / 3.0
        @test λ[2]([1.0 / 3.0, 1.0 / 3.0]) ≈ 1.0 / 3.0
        @test λ[3]([1.0 / 3.0, 1.0 / 3.0]) ≈ 1.0 / 3.0

        fs = FunctionSpace(:Lagrange, 2)
        λ = x -> shape_functions(fs, shape, x)
        ∇λ = x -> ∂λξ_∂ξ(fs, shape, x)
        @test λ([0, 0])[1:3] ≈ [1.0, 0.0, 0.0]
        @test λ([1, 0])[1:3] ≈ [0.0, 1.0, 0.0]
        @test λ([0, 1])[1:3] ≈ [0.0, 0.0, 1.0]
        @test Σ(λ([π, ℯ])) ≈ 1.0
        @test ∇λ([0, 0]) ≈ [
            -3.0 -3.0
            -1.0 0.0
            0.0 -1.0
            4.0 0.0
            0.0 0.0
            0.0 4.0
        ]
        λ = Bcube.shape_functions_vec(fs, Val(1), shape, [1.0 / 3.0, 1.0 / 3])
        @test λ ≈ [
            -0.11111111111111112,
            -0.11111111111111112,
            -0.11111111111111112,
            0.44444444444444453,
            0.4444444444444444,
            0.44444444444444453,
        ]
        λ = Bcube.shape_functions_vec(fs, Val(1), shape)
        @test λ[1]([1.0 / 3.0, 1.0 / 3.0]) ≈ -0.111111111111111
        @test λ[2]([1.0 / 3.0, 1.0 / 3.0]) ≈ -0.111111111111111
        @test λ[3]([1.0 / 3.0, 1.0 / 3.0]) ≈ -0.111111111111111
        @test λ[4]([1.0 / 3.0, 1.0 / 3.0]) ≈ 0.444444444444444
        @test λ[5]([1.0 / 3.0, 1.0 / 3.0]) ≈ 0.444444444444444
        @test λ[6]([1.0 / 3.0, 1.0 / 3.0]) ≈ 0.444444444444444

        for deg in 0:3
            test_lagrange_shape_function(shape, deg)
        end

        # Tests for gradients of shape functions expressed on local element
        # Mesh with only one triangle of order 1 : S1,S2,S3
        S1 = [-1.0, -1.0]
        S2 = [1.0, -2.0]
        S3 = [-1.0, 1.0]

        mesh =
            Mesh([Node(S1), Node(S2), Node(S3)], [Tri3_t()], Connectivity([3], [1, 2, 3]))
        cellTypes = cells(mesh)
        ctype = cellTypes[1]
        c2n = connectivities_indices(mesh, :c2n)
        n = get_nodes(mesh, c2n[1])

        vol =
            0.5 * abs((S2[1] - S1[1]) * (S3[2] - S1[2]) - (S3[1] - S1[1]) * (S2[2] - S1[1]))

        fs = FunctionSpace(:Lagrange, 1)
        ∇λ = x -> ∂λξ_∂x(fs, Val(1), ctype, n, x)
        @test ∇λ([0, 0])[1, :] ≈ (0.5 / vol) * ([S2[2] - S3[2], S3[1] - S2[1]])
        @test ∇λ([0, 0])[2, :] ≈ (0.5 / vol) * ([S3[2] - S1[2], S1[1] - S3[1]])
        @test ∇λ([0, 0])[3, :] ≈ (0.5 / vol) * ([S1[2] - S2[2], S2[1] - S1[1]])
    end

    @testset "Square" begin
        shape = Square()
        @test coords(FunctionSpace(:Lagrange, 0), shape) == (SA[0.0, 0.0],)
        @test coords(FunctionSpace(:Lagrange, 1), shape) ==
              (SA[-1.0, -1.0], SA[1.0, -1.0], SA[-1.0, 1.0], SA[1.0, 1.0])
        @test coords(FunctionSpace(:Lagrange, 2), shape) == (
            SA[-1.0, -1.0],
            SA[0.0, -1.0],
            SA[1.0, -1.0],
            SA[-1.0, 0.0],
            SA[0.0, 0.0],
            SA[1.0, 0.0],
            SA[-1.0, 1.0],
            SA[0.0, 1.0],
            SA[1.0, 1.0],
        )

        for deg in 0:3
            test_lagrange_shape_function(shape, deg)
        end

        fs = FunctionSpace(:Lagrange, 0)
        λ = x -> shape_functions(fs, shape, x)
        ∇λ = x -> ∂λξ_∂ξ(fs, shape, x)
        @test λ([π, ℯ])[1] ≈ 1.0
        @test ∇λ([π, ℯ])[1, :] ≈ [0.0, 0.0]
        λ = Bcube.shape_functions_vec(fs, Val(1), shape, [0.0, 0.0])
        @test λ == [1.0]
        λ = Bcube.shape_functions_vec(fs, Val(1), shape)
        @test λ[1]([0.0, 0.0]) == 1.0

        fs = FunctionSpace(:Lagrange, 1)
        λ = ξ -> shape_functions(fs, shape, ξ)
        ∇λ = ξ -> ∂λξ_∂ξ(fs, shape, ξ)
        @test λ([-1, -1])[1] ≈ 1.0
        @test λ([1, -1])[2] ≈ 1.0
        @test λ([1, 1])[4] ≈ 1.0
        @test λ([-1, 1])[3] ≈ 1.0
        @test Σ(λ([π, ℯ])) ≈ 1.0
        @test ∇λ([0, 0])[1, :] ≈ [-1.0, -1.0] ./ 4.0
        @test ∇λ([0, 0])[2, :] ≈ [1.0, -1.0] ./ 4.0
        @test ∇λ([0, 0])[4, :] ≈ [1.0, 1.0] ./ 4.0
        @test ∇λ([0, 0])[3, :] ≈ [-1.0, 1.0] ./ 4.0
        λ = Bcube.shape_functions_vec(fs, Val(1), shape, [0.0, 0.0])
        @test λ == [0.25, 0.25, 0.25, 0.25]
        λ = Bcube.shape_functions_vec(fs, Val(1), shape)
        @test λ[1]([0.0, 0.0]) == 0.25
        @test λ[2]([0.0, 0.0]) == 0.25
        @test λ[3]([0.0, 0.0]) == 0.25
        @test λ[4]([0.0, 0.0]) == 0.25
        λ = Bcube.shape_functions_vec(fs, Val(2), shape)
        @test λ[1]([0.0, 0.0]) == [0.25, 0.0]
        @test λ[2]([0.0, 0.0]) == [0.25, 0.0]
        @test λ[3]([0.0, 0.0]) == [0.25, 0.0]
        @test λ[4]([0.0, 0.0]) == [0.25, 0.0]
        @test λ[5]([0.0, 0.0]) == [0.0, 0.25]
        @test λ[6]([0.0, 0.0]) == [0.0, 0.25]
        @test λ[7]([0.0, 0.0]) == [0.0, 0.25]
        @test λ[8]([0.0, 0.0]) == [0.0, 0.25]

        fs = FunctionSpace(:Lagrange, 2)
        λ = ξ -> shape_functions(fs, shape, ξ)
        @test λ([-1, -1])[1] ≈ 1.0
        @test λ([1, -1])[3] ≈ 1.0
        @test λ([1, 1])[9] ≈ 1.0
        @test λ([-1, 1])[7] ≈ 1.0
        @test Σ(λ([π, ℯ])) ≈ 1.0
        λ = Bcube.shape_functions_vec(fs, Val(1), shape, [0.0, 0.0])
        @test λ == [0.0, 0.0, 0.0, 0.0, 1.0, 0.0, 0.0, 0.0, 0.0]
        λ = Bcube.shape_functions_vec(fs, Val(1), shape)
        @test λ[1]([0.0, 0.0]) == 0.0
        @test λ[2]([0.0, 0.0]) == 0.0
        @test λ[3]([0.0, 0.0]) == 0.0
        @test λ[4]([0.0, 0.0]) == 0.0
        @test λ[5]([0.0, 0.0]) == 1.0
        @test λ[6]([0.0, 0.0]) == 0.0
        @test λ[7]([0.0, 0.0]) == 0.0
        @test λ[8]([0.0, 0.0]) == 0.0
        @test λ[9]([0.0, 0.0]) == 0.0
    end

    @testset "Cube" begin
        for deg in 0:2
            test_lagrange_shape_function(Cube(), deg)
        end
    end

    @testset "Tetra" begin
        for deg in 0:1
            test_lagrange_shape_function(Tetra(), deg)
        end
    end

    @testset "Prism" begin
        for deg in 0:1
            test_lagrange_shape_function(Prism(), deg)
        end
    end
end<|MERGE_RESOLUTION|>--- conflicted
+++ resolved
@@ -1,7 +1,3 @@
-<<<<<<< HEAD
-=======
-import Bcube: ndofs, shape_functions, ∂λξ_∂ξ, ∂λξ_∂x, Mesh, Cube, Prism, Tetra
->>>>>>> 7648f400
 Σ = sum
 
 """
