<<<<<<< HEAD
import Bcube: ndofs, shape_functions, ∂λξ_∂ξ, ∂λξ_∂x, Mesh, Cube, Prism, Tetra
=======
import Bcube: ndofs, shape_functions, ∂λξ_∂ξ, Mesh, Cube, Prism, ∂λξ_∂x
>>>>>>> 73c5cb09
Σ = sum

"""
    test_lagrange_shape_function(shape, degree)

Test if the lagrange shape functions are zeros on all nodes except on "their" corresponding node.
"""
function test_lagrange_shape_function(shape, degree)
    @testset "Degree=$degree" begin
        fs = FunctionSpace(:Lagrange, degree)
        expected = zeros(ndofs(fs, shape))
        for (i, ξ) in enumerate(coords(fs, shape))
            expected .= 0.0
            expected[i] = 1.0
            result = shape_functions(fs, shape, ξ)
            !all(isapprox.(result, expected, atol = 5eps())) &&
                (@show degree, result, expected)
            @test all(isapprox.(result, expected, atol = 5eps()))
        end

        if typeof(shape) ∈ (Line, Square, Cube)
            # `QuadratureLobatto` is only available for `Line`, `Square`, `Cube` for now
            quad = QuadratureRule(shape, Quadrature(QuadratureLobatto(), Val(2)))
            ξquad = get_nodes(quad)
            λref = [shape_functions(fs, shape, ξ) for ξ in ξquad]
            λtest = shape_functions(fs, quad)
            @test all(map(≈, λtest, λref))

            ∇λref = [∂λξ_∂ξ(fs, shape, ξ) for ξ in ξquad]
            ∇λtest = ∂λξ_∂ξ(fs, quad)
            @test all(map(≈, ∇λtest, ∇λref))

            @test isa(Bcube.is_collocated(fs, quad), Bcube.IsNotCollocatedStyle)
            if degree > 0
                @test isa(
                    Bcube.is_collocated(
                        fs,
                        QuadratureRule(shape, Quadrature(QuadratureUniform(), Val(degree))),
                    ),
                    Bcube.IsCollocatedStyle,
                )
            end
        end
    end
end

@testset "Lagrange" begin
    @testset "Line" begin
        shape = Line()

        @test coords(FunctionSpace(:Lagrange, 0), shape) == (SA[0.0],)
        @test coords(FunctionSpace(:Lagrange, 1), shape) == (SA[-1.0], SA[1.0])
        @test coords(FunctionSpace(:Lagrange, 2), shape) == (SA[-1.0], SA[0.0], SA[1.0])

        for deg in 0:2
            test_lagrange_shape_function(shape, deg)
        end

        fs = FunctionSpace(:Lagrange, 0)
        λ = shape_functions(fs, shape)
        ∇λ = ∂λξ_∂ξ(fs, shape)
        @test λ(π)[1] ≈ 1.0
        @test ∇λ(π)[1] ≈ 0.0
        λ = Bcube.shape_functions_vec(fs, Val(1), shape, [0.0])
        @test λ == [1.0]
        λ = Bcube.shape_functions_vec(fs, Val(1), shape)
        @test λ[1]([0.0]) == 1.0
        λ = Bcube.shape_functions_vec(fs, Val(2), shape)
        @test λ[1]([0.0]) == [1.0, 0.0]
        @test λ[2]([0.0]) == [0.0, 1.0]

        fs = FunctionSpace(:Lagrange, 1)
        λ = shape_functions(fs, shape)
        ∇λ = ∂λξ_∂ξ(fs, shape)
        @test λ(-1) ≈ [1.0, 0.0]
        @test λ(1) ≈ [0.0, 1.0]
        @test Σ(λ(π)) ≈ 1.0
        @test ∇λ(π) ≈ [-1.0 / 2.0, 1.0 / 2.0]
        λ = Bcube.shape_functions_vec(fs, Val(1), shape, [0.0])
        @test λ == [0.5, 0.5]
        λ = Bcube.shape_functions_vec(fs, Val(1), shape)
        @test λ[1]([0.0]) == 0.5
        @test λ[2]([0.0]) == 0.5

        fs = FunctionSpace(:Lagrange, 2)
        λ = shape_functions(fs, shape)
        ∇λ = ∂λξ_∂ξ(fs, shape)
        @test λ(-1) ≈ [1.0, 0.0, 0.0]
        @test λ(0) ≈ [0.0, 1.0, 0.0]
        @test λ(1) ≈ [0.0, 0.0, 1.0]
        @test Σ(λ(π)) ≈ 1.0
        @test ∇λ(0.0) ≈ [-1.0 / 2.0, 0.0, 1.0 / 2.0]
        λ = Bcube.shape_functions_vec(fs, Val(1), shape, [0.0])
        @test λ == [0.0, 1.0, 0.0]
        λ = Bcube.shape_functions_vec(fs, Val(1), shape)
        @test λ[1]([0.0]) == 0.0
        @test λ[2]([0.0]) == 1.0
        @test λ[3]([0.0]) == 0.0

        # Tests for gradients of shape functions expressed on local element
        # TODO: the part below should be moved to test_ref2loc
        mesh = Mesh([Node([0.0]), Node([1.0])], [Bar2_t()], Connectivity([2], [1, 2]))
        cellTypes = cells(mesh)
        ctype = cellTypes[1]
        c2n = connectivities_indices(mesh, :c2n)
        cnodes = get_nodes(mesh, c2n[1])
        Finv = Bcube.mapping_inv(ctype, cnodes)

        fs = FunctionSpace(:Lagrange, 1)
        ∇λ = x -> ∂λξ_∂x(fs, Val(1), ctype, cnodes, Finv(x))
        @test ∇λ(0.5) ≈ reshape([-1.0, 1.0], (2, 1))
    end

    @testset "Triangle" begin
        shape = Triangle()
        @test coords(FunctionSpace(:Lagrange, 0), shape) ≈ (SA[1.0 / 3, 1.0 / 3],)
        @test coords(FunctionSpace(:Lagrange, 1), shape) ==
              (SA[0.0, 0.0], SA[1.0, 0.0], SA[0.0, 1.0])
        @test coords(FunctionSpace(:Lagrange, 2), shape) == (
            SA[0.0, 0.0],
            SA[1.0, 0.0],
            SA[0.0, 1.0],
            SA[0.5, 0.0],
            SA[0.5, 0.5],
            SA[0.0, 0.5],
        )
        @test coords(FunctionSpace(:Lagrange, 3), shape) == (
            SA[0.0, 0.0],
            SA[1.0, 0.0],
            SA[0.0, 1.0],
            SA[1 / 3, 0.0],
            SA[2 / 3, 0.0],
            SA[2 / 3, 1 / 3],
            SA[1 / 3, 2 / 3],
            SA[0.0, 2 / 3],
            SA[0.0, 1 / 3],
            SA[1 / 3, 1 / 3],
        )

        fs = FunctionSpace(:Lagrange, 0)
        λ = x -> shape_functions(fs, shape, x)
        ∇λ = x -> ∂λξ_∂ξ(fs, shape, x)
        @test λ([π, ℯ])[1] ≈ 1.0
        @test ∇λ([π, ℯ]) ≈ [0.0 0.0]
        λ = Bcube.shape_functions_vec(fs, Val(1), shape, [1.0 / 3.0, 1.0 / 3.0])
        @test λ == [1.0]
        λ = Bcube.shape_functions_vec(fs, Val(1), shape)
        @test λ[1]([1.0 / 3.0, 1.0 / 3.0]) == 1.0

        fs = FunctionSpace(:Lagrange, 1)
        λ = x -> shape_functions(fs, shape, x)
        ∇λ = x -> ∂λξ_∂ξ(fs, shape, x)
        @test λ([0, 0]) ≈ [1.0, 0.0, 0.0]
        @test λ([1, 0]) ≈ [0.0, 1.0, 0.0]
        @test λ([0, 1]) ≈ [0.0, 0.0, 1.0]
        @test Σ(λ([π, ℯ])) ≈ 1.0
        @test ∇λ([π, ℯ]) ≈ [
            -1.0 -1.0
            1.0 0.0
            0.0 1.0
        ]
        λ = Bcube.shape_functions_vec(fs, Val(1), shape, [1.0 / 3.0, 1.0 / 3.0])
        @test λ ≈ [1.0 / 3.0, 1.0 / 3.0, 1.0 / 3.0]
        λ = Bcube.shape_functions_vec(fs, Val(1), shape)
        @test λ[1]([1.0 / 3.0, 1.0 / 3.0]) ≈ 1.0 / 3.0
        @test λ[2]([1.0 / 3.0, 1.0 / 3.0]) ≈ 1.0 / 3.0
        @test λ[3]([1.0 / 3.0, 1.0 / 3.0]) ≈ 1.0 / 3.0

        fs = FunctionSpace(:Lagrange, 2)
        λ = x -> shape_functions(fs, shape, x)
        ∇λ = x -> ∂λξ_∂ξ(fs, shape, x)
        @test λ([0, 0])[1:3] ≈ [1.0, 0.0, 0.0]
        @test λ([1, 0])[1:3] ≈ [0.0, 1.0, 0.0]
        @test λ([0, 1])[1:3] ≈ [0.0, 0.0, 1.0]
        @test Σ(λ([π, ℯ])) ≈ 1.0
        @test ∇λ([0, 0]) ≈ [
            -3.0 -3.0
            -1.0 0.0
            0.0 -1.0
            4.0 0.0
            0.0 0.0
            0.0 4.0
        ]
        λ = Bcube.shape_functions_vec(fs, Val(1), shape, [1.0 / 3.0, 1.0 / 3])
        @test λ ≈ [
            -0.11111111111111112,
            -0.11111111111111112,
            -0.11111111111111112,
            0.44444444444444453,
            0.4444444444444444,
            0.44444444444444453,
        ]
        λ = Bcube.shape_functions_vec(fs, Val(1), shape)
        @test λ[1]([1.0 / 3.0, 1.0 / 3.0]) ≈ -0.111111111111111
        @test λ[2]([1.0 / 3.0, 1.0 / 3.0]) ≈ -0.111111111111111
        @test λ[3]([1.0 / 3.0, 1.0 / 3.0]) ≈ -0.111111111111111
        @test λ[4]([1.0 / 3.0, 1.0 / 3.0]) ≈ 0.444444444444444
        @test λ[5]([1.0 / 3.0, 1.0 / 3.0]) ≈ 0.444444444444444
        @test λ[6]([1.0 / 3.0, 1.0 / 3.0]) ≈ 0.444444444444444

        for deg in 0:3
            test_lagrange_shape_function(shape, deg)
        end

        # Tests for gradients of shape functions expressed on local element
        # Mesh with only one triangle of order 1 : S1,S2,S3
        S1 = [-1.0, -1.0]
        S2 = [1.0, -2.0]
        S3 = [-1.0, 1.0]

        mesh =
            Mesh([Node(S1), Node(S2), Node(S3)], [Tri3_t()], Connectivity([3], [1, 2, 3]))
        cellTypes = cells(mesh)
        ctype = cellTypes[1]
        c2n = connectivities_indices(mesh, :c2n)
        n = get_nodes(mesh, c2n[1])

        vol =
            0.5 * abs((S2[1] - S1[1]) * (S3[2] - S1[2]) - (S3[1] - S1[1]) * (S2[2] - S1[1]))

        fs = FunctionSpace(:Lagrange, 1)
        ∇λ = x -> ∂λξ_∂x(fs, Val(1), ctype, n, x)
        @test ∇λ([0, 0])[1, :] ≈ (0.5 / vol) * ([S2[2] - S3[2], S3[1] - S2[1]])
        @test ∇λ([0, 0])[2, :] ≈ (0.5 / vol) * ([S3[2] - S1[2], S1[1] - S3[1]])
        @test ∇λ([0, 0])[3, :] ≈ (0.5 / vol) * ([S1[2] - S2[2], S2[1] - S1[1]])
    end

    @testset "Square" begin
        shape = Square()
        @test coords(FunctionSpace(:Lagrange, 0), shape) == (SA[0.0, 0.0],)
        @test coords(FunctionSpace(:Lagrange, 1), shape) ==
              (SA[-1.0, -1.0], SA[1.0, -1.0], SA[-1.0, 1.0], SA[1.0, 1.0])
        @test coords(FunctionSpace(:Lagrange, 2), shape) == (
            SA[-1.0, -1.0],
            SA[0.0, -1.0],
            SA[1.0, -1.0],
            SA[-1.0, 0.0],
            SA[0.0, 0.0],
            SA[1.0, 0.0],
            SA[-1.0, 1.0],
            SA[0.0, 1.0],
            SA[1.0, 1.0],
        )

        for deg in 0:3
            test_lagrange_shape_function(shape, deg)
        end

        fs = FunctionSpace(:Lagrange, 0)
        λ = x -> shape_functions(fs, shape, x)
        ∇λ = x -> ∂λξ_∂ξ(fs, shape, x)
        @test λ([π, ℯ])[1] ≈ 1.0
        @test ∇λ([π, ℯ])[1, :] ≈ [0.0, 0.0]
        λ = Bcube.shape_functions_vec(fs, Val(1), shape, [0.0, 0.0])
        @test λ == [1.0]
        λ = Bcube.shape_functions_vec(fs, Val(1), shape)
        @test λ[1]([0.0, 0.0]) == 1.0

        fs = FunctionSpace(:Lagrange, 1)
        λ = ξ -> shape_functions(fs, shape, ξ)
        ∇λ = ξ -> ∂λξ_∂ξ(fs, shape, ξ)
        @test λ([-1, -1])[1] ≈ 1.0
        @test λ([1, -1])[2] ≈ 1.0
        @test λ([1, 1])[4] ≈ 1.0
        @test λ([-1, 1])[3] ≈ 1.0
        @test Σ(λ([π, ℯ])) ≈ 1.0
        @test ∇λ([0, 0])[1, :] ≈ [-1.0, -1.0] ./ 4.0
        @test ∇λ([0, 0])[2, :] ≈ [1.0, -1.0] ./ 4.0
        @test ∇λ([0, 0])[4, :] ≈ [1.0, 1.0] ./ 4.0
        @test ∇λ([0, 0])[3, :] ≈ [-1.0, 1.0] ./ 4.0
        λ = Bcube.shape_functions_vec(fs, Val(1), shape, [0.0, 0.0])
        @test λ == [0.25, 0.25, 0.25, 0.25]
        λ = Bcube.shape_functions_vec(fs, Val(1), shape)
        @test λ[1]([0.0, 0.0]) == 0.25
        @test λ[2]([0.0, 0.0]) == 0.25
        @test λ[3]([0.0, 0.0]) == 0.25
        @test λ[4]([0.0, 0.0]) == 0.25
        λ = Bcube.shape_functions_vec(fs, Val(2), shape)
        @test λ[1]([0.0, 0.0]) == [0.25, 0.0]
        @test λ[2]([0.0, 0.0]) == [0.25, 0.0]
        @test λ[3]([0.0, 0.0]) == [0.25, 0.0]
        @test λ[4]([0.0, 0.0]) == [0.25, 0.0]
        @test λ[5]([0.0, 0.0]) == [0.0, 0.25]
        @test λ[6]([0.0, 0.0]) == [0.0, 0.25]
        @test λ[7]([0.0, 0.0]) == [0.0, 0.25]
        @test λ[8]([0.0, 0.0]) == [0.0, 0.25]

        fs = FunctionSpace(:Lagrange, 2)
        λ = ξ -> shape_functions(fs, shape, ξ)
        @test λ([-1, -1])[1] ≈ 1.0
        @test λ([1, -1])[3] ≈ 1.0
        @test λ([1, 1])[9] ≈ 1.0
        @test λ([-1, 1])[7] ≈ 1.0
        @test Σ(λ([π, ℯ])) ≈ 1.0
        λ = Bcube.shape_functions_vec(fs, Val(1), shape, [0.0, 0.0])
        @test λ == [0.0, 0.0, 0.0, 0.0, 1.0, 0.0, 0.0, 0.0, 0.0]
        λ = Bcube.shape_functions_vec(fs, Val(1), shape)
        @test λ[1]([0.0, 0.0]) == 0.0
        @test λ[2]([0.0, 0.0]) == 0.0
        @test λ[3]([0.0, 0.0]) == 0.0
        @test λ[4]([0.0, 0.0]) == 0.0
        @test λ[5]([0.0, 0.0]) == 1.0
        @test λ[6]([0.0, 0.0]) == 0.0
        @test λ[7]([0.0, 0.0]) == 0.0
        @test λ[8]([0.0, 0.0]) == 0.0
        @test λ[9]([0.0, 0.0]) == 0.0
    end

    @testset "Cube" begin
        for deg in 0:2
            test_lagrange_shape_function(Cube(), deg)
        end
    end

    @testset "Tetra" begin
        for deg in 0:1
            test_lagrange_shape_function(Tetra(), deg)
        end
    end

    @testset "Prism" begin
        for deg in 0:1
            test_lagrange_shape_function(Prism(), deg)
        end
    end
end<|MERGE_RESOLUTION|>--- conflicted
+++ resolved
@@ -1,8 +1,4 @@
-<<<<<<< HEAD
 import Bcube: ndofs, shape_functions, ∂λξ_∂ξ, ∂λξ_∂x, Mesh, Cube, Prism, Tetra
-=======
-import Bcube: ndofs, shape_functions, ∂λξ_∂ξ, Mesh, Cube, Prism, ∂λξ_∂x
->>>>>>> 73c5cb09
 Σ = sum
 
 """
