"""
An `AbstractDomain` designates any set of entities from a mesh. For instance a set of
cells, a set of faces etc.
"""
abstract type AbstractDomain{M <: AbstractMesh} end

@inline get_mesh(domain::AbstractDomain) = domain.mesh
@inline indices(domain::AbstractDomain) = domain.indices # with ghislainb's help, `AbstractDomain` could be parametered by `I`
@inline topodim(::AbstractDomain) = error("undefined")
@inline codimension(d::AbstractDomain) = topodim(get_mesh(d)) - topodim(d)
LazyOperators.pretty_name(domain::AbstractDomain) = "AbstractDomain"

abstract type AbstractCellDomain{M, I} <: AbstractDomain{M} end

"""
A `CellDomain` is a representation of the cells of a mesh. It's primary
purpose is to represent a domain to integrate over.

# Examples
```julia-repl
julia> mesh = rectangle_mesh(10, 10)
julia> Ω_all = CellDomain(mesh)
julia> selectedCells = [1,3,5,6]
julia> Ω_selected = CellDomain(mesh, selectedCells)
```
"""
struct CellDomain{M, I} <: AbstractCellDomain{M, I}
    mesh::M
    indices::I
    CellDomain(mesh, indices) = new{typeof(mesh), typeof(indices)}(mesh, indices)
end
@inline topodim(d::CellDomain) = topodim(get_mesh(d))
CellDomain(mesh::AbstractMesh) = CellDomain(parent(mesh))
CellDomain(mesh::Mesh) = CellDomain(mesh, 1:ncells(mesh))
LazyOperators.pretty_name(domain::CellDomain) = "CellDomain"

abstract type AbstractFaceDomain{M} <: AbstractDomain{M} end

struct InteriorFaceDomain{M, I} <: AbstractFaceDomain{M}
    mesh::M
    indices::I
    InteriorFaceDomain(mesh, indices) = new{typeof(mesh), typeof(indices)}(mesh, indices)
end
@inline topodim(d::InteriorFaceDomain) = topodim(get_mesh(d)) - 1
InteriorFaceDomain(mesh::AbstractMesh) = InteriorFaceDomain(parent(mesh))
InteriorFaceDomain(mesh::Mesh) = InteriorFaceDomain(mesh, inner_faces(mesh))
LazyOperators.pretty_name(domain::InteriorFaceDomain) = "InteriorFaceDomain"

struct AllFaceDomain{M, I} <: AbstractFaceDomain{M}
    mesh::M
    indices::I
    AllFaceDomain(mesh, indices) = new{typeof(mesh), typeof(indices)}(mesh, indices)
end
@inline topodim(d::AllFaceDomain) = topodim(get_mesh(d)) - 1
AllFaceDomain(mesh::AbstractMesh) = AllFaceDomain(mesh, 1:nfaces(mesh))
LazyOperators.pretty_name(domain::AllFaceDomain) = "AllFaceDomain"

struct BoundaryFaceDomain{M, BC, L, C} <: AbstractFaceDomain{M}
    mesh::M
    bc::BC
    labels::L
    cache::C
end
@inline get_mesh(d::BoundaryFaceDomain) = d.mesh
@inline topodim(d::BoundaryFaceDomain) = topodim(get_mesh(d)) - 1
@inline bctype(::BoundaryFaceDomain{M, BC}) where {M, BC} = BC
@inline get_bc(d::BoundaryFaceDomain) = d.bc
@inline get_cache(d::BoundaryFaceDomain) = d.cache
LazyOperators.pretty_name(domain::BoundaryFaceDomain) = "BoundaryFaceDomain"

indices(d::BoundaryFaceDomain) = get_cache(d)

function BoundaryFaceDomain(mesh::Mesh, bc::PeriodicBCType)
    cache =
        _compute_periodicity(mesh, labels_master(bc), labels_slave(bc), transformation(bc))
    labels = unique(vcat(labels_master(bc)..., labels_slave(bc)...))
    BoundaryFaceDomain{typeof(mesh), typeof(bc), typeof(labels), typeof(cache)}(
        mesh,
        bc,
        labels,
        cache,
    )
end

function indices(d::BoundaryFaceDomain{M, <:PeriodicBCType}) where {M}
    _, _, _, _, bnd_ftypes, = get_cache(d)
    return 1:length(bnd_ftypes)
end

"""
    Find periodic face connectivities sush as :
    (faces of `labels2`) = A(faces of `labels1`)
"""
function _compute_periodicity(mesh, labels1, labels2, A, tol = 1e-9)

    # Get cell -> node connectivity
    c2n = connectivities_indices(mesh, :c2n)

    # Get face -> node connectivity
    f2n = connectivities_indices(mesh, :f2n)

    # Get face -> cell connectivity
    f2c = connectivities_indices(mesh, :f2c)

    # Cell and face types
    #celltypes = cells(mesh)

    tags1 = map(label -> boundary_tag(mesh, label), labels1)
    tags2 = map(label -> boundary_tag(mesh, label), labels2)

    # Boundary faces
    bndfaces1 = vcat(map(tag -> boundary_faces(mesh, tag), tags1)...)
    bndfaces2 = vcat(map(tag -> boundary_faces(mesh, tag), tags2)...)
    #nbnd1 = length(bndfaces1)
    nbnd2 = length(bndfaces2)

    # Allocate result
    bnd_f2n1 = [f2n[iface] for iface in bndfaces2]
    bnd_f2n2 = [f2n[iface] for iface in bndfaces2]
    bnd_f2c = zeros(Int, nbnd2, 2) # Adjacent cells for each bnd face
    bnd_ftypes = Array{AbstractEntityType}(undef, nbnd2)

    # Loop over bnd faces
    for (i, iface) in enumerate(bndfaces2)
        icell = f2c[iface][1]
        fnodesᵢ = get_nodes(mesh, f2n[iface])
        #sideᵢ = cell_side(celltypes[icell], c2n[icell], f2n[iface])
        Mᵢ = center(fnodesᵢ)
        # compute a characteristic length :
        Δxᵢ = distance(center(get_nodes(mesh, c2n[icell])), Mᵢ)
        isfind = false

        for (j, jface) in enumerate(bndfaces1)
            jcell = f2c[jface][1]
            fnodesⱼ = get_nodes(mesh, f2n[jface])
            #sideⱼ = cell_side(celltypes[jcell], c2n[jcell], f2n[jface])
            Mⱼ = center(fnodesⱼ)

            # compute image point
            Mⱼ_bis = Node(A(get_coords(Mⱼ)))

            # Centers must be identical
            if isapprox(Mᵢ, Mⱼ_bis; atol = tol * Δxᵢ)
                bnd_f2n1[i] = f2n[iface]
                bnd_f2n2[i] = f2n[jface]

                bnd_ftypes[i] = faces(mesh)[iface]

                bnd_f2c[i, 1] = icell
                bnd_f2c[i, 2] = jcell

                # Stop looking for face in relation
                isfind = true
                break
            end
        end
        if isfind === false
            error("Face i=", i, " ", iface, " not found")
        end
    end

    bnd_f2f = Dict{Int, Int}()
    for (i, iface) in enumerate(bndfaces2)
        bnd_f2f[iface] = i
    end

    # node to node relation
    bnd_n2n = Dict{Int, Int}()
    for (_f2c, _f2n1, _f2n2) in zip(bnd_f2c, bnd_f2n1, bnd_f2n2)
        # distance between face center and adjacent cell center
        Δx = distance(center(get_nodes(mesh, c2n[_f2c[1]])), center(get_nodes(mesh, _f2n1)))
        isfind = false
        for i in _f2n1
            Mᵢ = get_nodes(mesh, i)
            for j in _f2n2
                Mⱼ = get_nodes(mesh, j)
                # compute image point
                Mⱼ_bis = Node(A(get_coords(Mⱼ)))
                if isapprox(Mᵢ, Mⱼ_bis; atol = tol * Δx)
                    bnd_n2n[i] = j
                    bnd_n2n[j] = i
                    # Stop looking for face in relation
                    isfind = true
                    break
                end
            end
            if isfind === false
                error("Node i=", i, " not found (2)")
            end
        end
    end

    # Retain only relevant faces
    return bnd_f2f, bnd_f2n1, bnd_f2n2, bnd_f2c, bnd_ftypes, bnd_n2n
end

"""
    BoundaryFaceDomain(mesh)
    BoundaryFaceDomain(mesh, label::String)
    BoundaryFaceDomain(mesh, labels::Tuple{String, Vararg{String}})

Build a `BoundaryFaceDomain` corresponding to the boundaries designated by one
or several labels (=names).

If no label is provided, all the `BoundaryFaceDomain` corresponds
to all the boundary faces.
"""
function BoundaryFaceDomain(mesh::Mesh, labels::Tuple{String, Vararg{String}})
    tags = map(label -> boundary_tag(mesh, label), labels)

    # Check all tags have been found
    for tag in tags
        (tag isa Nothing) && error(
            "Failed to build a `BoundaryFaceDomain` with labels '$(labels...)' -> double-check that your mesh contains these labels",
        )
    end

    bndfaces = vcat(map(tag -> boundary_faces(mesh, tag), tags)...)
    cache = bndfaces
    bc = nothing
    BoundaryFaceDomain{typeof(mesh), typeof(bc), typeof(labels), typeof(cache)}(
        mesh,
        bc,
        labels,
        cache,
    )
end
BoundaryFaceDomain(mesh::AbstractMesh, label::String) = BoundaryFaceDomain(mesh, (label,))
function BoundaryFaceDomain(mesh::AbstractMesh)
    BoundaryFaceDomain(mesh, Tuple(values(boundary_names(mesh))))
end
function BoundaryFaceDomain(mesh::AbstractMesh, args...; kwargs...)
    BoundaryFaceDomain(parent(mesh), args...; kwargs...)
end

"""
    abstract type AbstractDomainIndex

<<<<<<< HEAD
## Interface :
get_element_type(::AbstractDomainIndex)
=======
# Devs notes
All subtypes should implement the following functions:
- get_element_type(::AbstractDomainIndex)
>>>>>>> 40b51de0
"""
abstract type AbstractDomainIndex end

abstract type AbstractCellInfo <: AbstractDomainIndex end

struct CellInfo{C, N, CN} <: AbstractCellInfo
    icell::Int
    ctype::C
    nodes::N # List/array of the cell `Node`s
    c2n::CN # Global indices of the nodes composing the cell
end
function CellInfo(icell, ctype, nodes, c2n)
    CellInfo{typeof(ctype), typeof(nodes), typeof(c2n)}(icell, ctype, nodes, c2n)
end
@inline cellindex(c::CellInfo) = c.icell
@inline celltype(c::CellInfo) = c.ctype
@inline nodes(c::CellInfo) = c.nodes
@inline get_nodes_index(c::CellInfo) = c.c2n
<<<<<<< HEAD
@inline get_element_type(c::CellInfo) = celltype(c)
=======
get_element_type(c::CellInfo) = celltype(c)
>>>>>>> 40b51de0

""" Legacy constructor for CellInfo : no information about node indices """
CellInfo(icell, ctype, nodes) = CellInfo(icell, ctype, nodes, nothing)

"""
    CellInfo(mesh, icell)

DEBUG constructor for `icell`-th cell of `mesh`. For performance issues, don't use this version
in production.
"""
function CellInfo(mesh, icell)
    c2n = connectivities_indices(mesh, :c2n)
    _c2n = c2n[icell]
    celltypes = cells(mesh)

    return CellInfo(icell, celltypes[icell], get_nodes(mesh, _c2n), _c2n)
end

abstract type AbstractCellSide <: AbstractDomainIndex end

struct CellSide{C, N, CN} <: AbstractCellSide
    icell::Int
    iside::Int
    ctype::C
    nodes::N
    c2n::CN
end
function CellSide(icell, iside, ctype, nodes, c2n)
    CellSide{typeof(ctype), typeof(nodes), typeof(c2n)}(icell, iside, ctype, nodes, c2n)
end
@inline cellindex(c::CellSide) = c.icell
@inline cellside(c::CellSide) = c.iside
@inline celltype(c::CellSide) = c.ctype
@inline nodes(c::CellSide) = c.nodes
@inline cell2nodes(c::CellSide) = c.c2n
<<<<<<< HEAD
@inline get_element_type(c::CellSide) = celltype(c)
=======
get_element_type(c::CellSide) = celltype(c)

abstract type AbstractFaceInfo <: AbstractDomainIndex end
>>>>>>> 40b51de0

abstract type AbstractFaceInfo <: AbstractDomainIndex end
"""
    FaceInfo{CN<:CellInfo,CP<:CellInfo,FT,FN,F2N,I}

Type describing a face as the common side of two adjacent cells.
`CellInfo` of cells from both sides is stored with
the local side index of the face relative to each adjacent cell.

`iface` is the mesh-face-index (and not the domain-face-index).

# Remark:
- For boundary face with no periodic condition, positive cell side info
are duplicate from the negative ones.
- For performance reason (type stability), nodes and type of the face
is stored explicitely in `FaceInfo` even if it could have been
computed by collecting info from the side of the negative or positive cells.
"""
struct FaceInfo{CN <: CellInfo, CP <: CellInfo, FT, FN, F2N, I} <: AbstractFaceInfo
    cellinfo_n::CN
    cellinfo_p::CP
    cellside_n::Int
    cellside_p::Int
    faceType::FT
    faceNodes::FN
    f2n::F2N
    iface::I
end

"""
FaceInfo constructor

Cell sides are computed automatically.
"""
function FaceInfo(
    cellinfo_n::CellInfo,
    cellinfo_p::CellInfo,
    faceType,
    faceNodes,
    f2n::AbstractVector,
    iface,
)
    cellside_n = cell_side(celltype(cellinfo_n), get_nodes_index(cellinfo_n), f2n)
    cellside_p = cell_side(celltype(cellinfo_p), get_nodes_index(cellinfo_p), f2n)
    if cellside_n === nothing || cellside_p === nothing
        printstyled("\n=== ERROR in FaceInfo ===\n"; color = :red)
        @show cellside_n
        @show cellside_p
        @show celltype(cellinfo_n)
        @show get_nodes_index(cellinfo_n)
        @show celltype(cellinfo_p)
        @show get_nodes_index(cellinfo_p)
        @show faceType
        @show faceNodes
        @show f2n
        error("Invalid cellside in `FaceInfo`")
    end
    FaceInfo(
        cellinfo_n,
        cellinfo_p,
        cellside_n,
        cellside_p,
        faceType,
        faceNodes,
        f2n,
        iface,
    )
end

"""
DEBUG `FaceInfo` constructor for `kface`-th cell of `mesh`. For performance issues, don't use this
version in production.
"""
function FaceInfo(mesh::Mesh, kface::Int)
    f2n = connectivities_indices(mesh, :f2n)
    f2c = connectivities_indices(mesh, :f2c)

    _f2n = f2n[kface]
    fnodes = get_nodes(mesh, _f2n)
    ftype = faces(mesh)[kface]

    cellinfo_n = CellInfo(mesh, f2c[kface][1])
    cellinfo_p = length(f2c[kface]) > 1 ? CellInfo(mesh, f2c[kface][2]) : cellinfo_n

    return FaceInfo(cellinfo_n, cellinfo_p, ftype, fnodes, _f2n, kface)
end

nodes(faceInfo::FaceInfo) = faceInfo.faceNodes
facetype(faceInfo::FaceInfo) = faceInfo.faceType
faceindex(faceInfo::FaceInfo) = faceInfo.iface
get_cellinfo_n(faceInfo::FaceInfo) = faceInfo.cellinfo_n
get_cellinfo_p(faceInfo::FaceInfo) = faceInfo.cellinfo_p
@inline get_nodes_index(faceInfo::FaceInfo) = faceInfo.f2n
get_cell_side_n(faceInfo::FaceInfo) = faceInfo.cellside_n
get_cell_side_p(faceInfo::FaceInfo) = faceInfo.cellside_p
<<<<<<< HEAD
@inline get_element_type(c::FaceInfo) = facetype(c)
=======
get_element_type(c::FaceInfo) = facetype(c)
>>>>>>> 40b51de0

"""
Return the opposite side of the `FaceInfo` : cellside "n" because cellside "p"
"""
function opposite_side(fInfo::FaceInfo)
    return FaceInfo(
        get_cellinfo_p(fInfo),
        get_cellinfo_n(fInfo),
        get_cell_side_p(fInfo),
        get_cell_side_n(fInfo),
        facetype(fInfo),
        nodes(fInfo),
        get_nodes_index(fInfo),
        faceindex(fInfo),
    )
end

""" Return a LazyOperator representing a face normal """
get_face_normals(::AbstractFaceDomain) = FaceNormal()

abstract type AbstractDomainIterator{D <: AbstractDomain} end
get_domain(iter::AbstractDomainIterator) = iter.domain
Base.iterate(::AbstractDomainIterator) = error("to be defined")
Base.iterate(::AbstractDomainIterator, state) = error("to be defined")
Base.eltype(::AbstractDomainIterator) = error("to be defined")
Base.length(iter::AbstractDomainIterator) = length(indices(get_domain(iter)))

struct DomainIterator{D <: AbstractDomain} <: AbstractDomainIterator{D}
    domain::D
end

Base.eltype(::DomainIterator{<:AbstractCellDomain}) = CellInfo
Base.eltype(::DomainIterator{<:AbstractFaceDomain}) = FaceInfo

function Base.iterate(iter::DomainIterator, i::Integer = 1)
    if i > length(indices(get_domain(iter)))
        return nothing
    else
        return _get_index(get_domain(iter), i), i + 1
    end
end

function _get_index(domain::AbstractCellDomain, i::Integer)
    icell = indices(domain)[i]
    i ≠ icell && error("Only dense indexing is supported (i=$i  icell=$icell)")  # TODO
    mesh = get_mesh(domain)
    _get_cellinfo(mesh, icell)
end
function _get_cellinfo(mesh, icell)
    c2n = connectivities_indices(mesh, :c2n)
    celltypes = cells(mesh)
    ctype = celltypes[icell]
    n_nodes = Val(nnodes(ctype))
    _c2n = c2n[icell, n_nodes]
    cnodes = get_nodes(mesh, _c2n)
    CellInfo(icell, ctype, cnodes, _c2n)
end

function _get_index(domain::AbstractFaceDomain, i::Integer)
    iface = indices(domain)[i]
    mesh = get_mesh(domain)
    f2n = connectivities_indices(mesh, :f2n)

    cellinfo1, cellinfo2 = _get_face_cellinfo(domain, i)

    ftype = faces(mesh)[iface]
    n_fnodes = Val(nnodes(ftype))
    _f2n = f2n[iface, n_fnodes]
    fnodes = get_nodes(mesh, _f2n)
    FaceInfo(cellinfo1, cellinfo2, ftype, fnodes, _f2n, iface)
end

function _get_face_cellinfo(domain::InteriorFaceDomain, i)
    mesh = get_mesh(domain)
    f2c = connectivities_indices(mesh, :f2c)
    iface = indices(domain)[i]
    icell1, icell2 = f2c[iface]
    cellinfo1 = _get_cellinfo(mesh, icell1)
    cellinfo2 = _get_cellinfo(mesh, icell2)
    return cellinfo1, cellinfo2
end

function _get_face_cellinfo(domain::AllFaceDomain, i)
    mesh = get_mesh(domain)
    f2c = connectivities_indices(mesh, :f2c)
    iface = indices(domain)[i]
    if length(f2c[iface]) > 1
        icell1, icell2 = f2c[iface]
        cellinfo1 = _get_cellinfo(mesh, icell1)
        cellinfo2 = _get_cellinfo(mesh, icell2)
        return cellinfo1, cellinfo2
    else
        icell1, = f2c[iface]
        cellinfo1 = _get_cellinfo(mesh, icell1)
        return cellinfo1, cellinfo1
    end
end

function _get_face_cellinfo(domain::BoundaryFaceDomain, i)
    mesh = get_mesh(domain)
    f2c = connectivities_indices(mesh, :f2c)
    iface = indices(domain)[i]
    icell1, = f2c[iface]
    cellinfo1 = _get_cellinfo(mesh, icell1)
    return cellinfo1, cellinfo1
end

function _get_index(domain::BoundaryFaceDomain{M, <:PeriodicBCType}, i::Integer) where {M}
    mesh = get_mesh(domain)
    c2n = connectivities_indices(mesh, :c2n)
    iface = indices(domain)[i]

    # TODO : add a specific API for the domain cache:
    perio_cache = get_cache(domain)
    perio_trans = transformation(get_bc(domain))
    _, bnd_f2n1, bnd_f2n2, bnd_f2c, bnd_ftypes, bnd_n2n = perio_cache

    icell1, icell2 = bnd_f2c[i, :]

    cellinfo1 = _get_cellinfo(mesh, icell1)

    ctype_j = cells(mesh)[icell2]
    nnodes_j = Val(nnodes(ctype_j))
    _c2n_j = c2n[icell2, nnodes_j]
    cnodes_j = get_nodes(mesh, _c2n_j) # to be removed when function barrier is used
    cnodes_j_perio = map(node -> Node(perio_trans(get_coords(node))), cnodes_j)
    # Build c2n for cell j with nodes indices taken from cell i
    # for those that are shared on the periodic BC:
    _c2n_j_perio = map(k -> get(bnd_n2n, k, k), _c2n_j)
    cellinfo2 = CellInfo(icell2, ctype_j, cnodes_j_perio, _c2n_j_perio)

    # Face info
    ftype = bnd_ftypes[i]
    fnodes = get_nodes(mesh, bnd_f2n1[i])
    cside_i = cell_side(celltype(cellinfo1), get_nodes_index(cellinfo1), bnd_f2n1[i])
    cside_j = cell_side(celltype(cellinfo2), _c2n_j, bnd_f2n2[i])
    _f2n = bnd_f2n1[i]

    return FaceInfo(cellinfo1, cellinfo2, cside_i, cside_j, ftype, fnodes, _f2n, iface)
end<|MERGE_RESOLUTION|>--- conflicted
+++ resolved
@@ -236,14 +236,9 @@
 """
     abstract type AbstractDomainIndex
 
-<<<<<<< HEAD
-## Interface :
-get_element_type(::AbstractDomainIndex)
-=======
 # Devs notes
 All subtypes should implement the following functions:
 - get_element_type(::AbstractDomainIndex)
->>>>>>> 40b51de0
 """
 abstract type AbstractDomainIndex end
 
@@ -262,11 +257,7 @@
 @inline celltype(c::CellInfo) = c.ctype
 @inline nodes(c::CellInfo) = c.nodes
 @inline get_nodes_index(c::CellInfo) = c.c2n
-<<<<<<< HEAD
-@inline get_element_type(c::CellInfo) = celltype(c)
-=======
 get_element_type(c::CellInfo) = celltype(c)
->>>>>>> 40b51de0
 
 """ Legacy constructor for CellInfo : no information about node indices """
 CellInfo(icell, ctype, nodes) = CellInfo(icell, ctype, nodes, nothing)
@@ -302,13 +293,9 @@
 @inline celltype(c::CellSide) = c.ctype
 @inline nodes(c::CellSide) = c.nodes
 @inline cell2nodes(c::CellSide) = c.c2n
-<<<<<<< HEAD
-@inline get_element_type(c::CellSide) = celltype(c)
-=======
 get_element_type(c::CellSide) = celltype(c)
 
 abstract type AbstractFaceInfo <: AbstractDomainIndex end
->>>>>>> 40b51de0
 
 abstract type AbstractFaceInfo <: AbstractDomainIndex end
 """
@@ -404,11 +391,7 @@
 @inline get_nodes_index(faceInfo::FaceInfo) = faceInfo.f2n
 get_cell_side_n(faceInfo::FaceInfo) = faceInfo.cellside_n
 get_cell_side_p(faceInfo::FaceInfo) = faceInfo.cellside_p
-<<<<<<< HEAD
-@inline get_element_type(c::FaceInfo) = facetype(c)
-=======
 get_element_type(c::FaceInfo) = facetype(c)
->>>>>>> 40b51de0
 
 """
 Return the opposite side of the `FaceInfo` : cellside "n" because cellside "p"
