--- conflicted
+++ resolved
@@ -1177,12 +1177,7 @@
 function gen_cylinder_shell_mesh(
     output,
     nθ,
-<<<<<<< HEAD
-    nz,
-    Lz;
-=======
     nz;
->>>>>>> 31e1c509
     radius = 1.0,
     lz = 1.0,
     lc = 1e-1,
