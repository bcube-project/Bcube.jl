--- conflicted
+++ resolved
@@ -66,7 +66,7 @@
 
 function _apply_metric(g_and_c::T, qnode::T1) where {T, T1}
     g, ctype, cnodes = g_and_c
-    ξ = get_coord(qnode)
+    ξ = get_coords(qnode)
     m = mapping_det_jacobian(topology_style(ctype, cnodes), ctype, cnodes, ξ)
     m * g(ξ)
 end
@@ -149,96 +149,8 @@
 
 function apply_quadrature(
     ::isVolumic,
-<<<<<<< HEAD
-    g,
-    shape::AbstractShape,
-=======
-    g_ref,
-    ctype::AbstractEntityType,
-    cnodes,
-    quadrature::AbstractQuadrature,
-    mapstyle::MapComputeQuadratureStyle,
-)
-    # the metric should be apply to `g_ref` before the integration:
-    # compute the determinant of the jacobian
-    # of the mapping only once,
-    # and multiply all components of `gref(x)`
-    f = x -> begin
-        m = mapping_det_jacobian(ctype, cnodes, get_coords(x))
-        map(gx -> m * gx, g_ref(x))
-    end
-    int = apply_quadrature(f, shape(ctype), quadrature, mapstyle)
-    return int
-end
-
-"""
-    getcache_∫(ctype::AbstractEntityType, cnodes, quadrature::AbstractQuadrature)
-
-Return the data cache for function `∫`
-"""
-function getcache_∫(ctype::AbstractEntityType, cnodes, quadrature::AbstractQuadrature)
-    qrule = QuadratureRule(shape(ctype), quadrature)
-
-    qnodes = get_nodes(qrule)
-    qweight = get_weights(qrule)
-
-    T = typeof(mapping_det_jacobian(ctype, cnodes, qnodes[1]))
-    qmap = SVector{length(qrule), T}(mapping_det_jacobian(ctype, cnodes, ξ) for ξ in qnodes)
-
-    return qmap, qweight, qnodes
-end
-
-# (Remark: call overloading cannot be documented with Documenter,
-#  see https://github.com/JuliaDocs/Documenter.jl/issues/228)
-#
-#     (t::NTuple{N, Function})(x)
-#
-# Make a tuple of functions callable
-#
-@generated (tup::NTuple{N, Function})(x) where {N} = :($((:(tup[$i](x)) for i in 1:N)...),)
-
-# (Remark: call overloading cannot be documented with Documenter,
-#  see https://github.com/JuliaDocs/Documenter.jl/issues/228)
-#
-#     (t::NTuple{N, NTuple{N1,Function}})(x)
-#
-# Make a tuple of tuples of functions callable
-#
-@generated function (tup::NTuple{N, NTuple{N1, Function}})(x) where {N, N1}
-    :($((:(tup[$i](x)) for i in 1:N)...),)
-end
-
-function ∫v(g, cache)
-    detJ, wq, xq = cache
-    int = detJ[1] * wq[1] .* g(xq[1])
-    n = length(wq)
-    if n > 1
-        for i in 2:n
-            int = int .+ detJ[i] * wq[i] .* g(xq[i])
-        end
-    end
-    return int
-end
-
-# Temporary : either we need to dispatch it, or we must force the user to choose between ∫v and ∫s
-integrate(g, cache) = ∫v(g, cache)
-
-"""
-    integrate_ref(g_ref, ctype, cnodes, quadrature::AbstractQuadrature)
-
-Integration on a node in a ``\\mathbb{R}^n`` space. This trivial function is only to simplify the 'side integral' expression.
-
-# Implementation
-For consistency reasons, `g_ref` is a function but it doesnt actually use its argument : the "reference-element" of a Node
-can be anything. For instance consider integrating `g(x) = x` on a node named `node`. Then `g_ref(ξ) = g ∘ node.x`. As you can
-see, `g_ref` doesnt actually depend on `ξ`
-"""
-function integrate_ref(
-    ::isNodal,
-    g_ref,
-    ctype,
-    cnodes,
->>>>>>> 0bb28533
+    g,
+    shape::AbstractShape,
     quadrature::AbstractQuadrature,
     qStyle::MapComputeQuadratureStyle,
 )
@@ -258,55 +170,7 @@
 function apply_quadrature(
     ::isCurvilinear,
     g,
-<<<<<<< HEAD
-    shape::AbstractShape,
-=======
-    cellinfo::CellInfo{<:AbstractEntityType{1}},
-    quadrature::AbstractQuadrature,
-    mapstyle::MapComputeQuadratureStyle,
-)
-    # the metric should be apply to `g` before the integration:
-    # compute the determinant of the jacobian
-    # of the mapping only once,
-    # and multiply all components of `g(x)`
-    f = Base.Fix1(_apply_curvilinear_metric, (g, cellinfo))
-    return apply_quadrature2(f, shape(celltype(cellinfo)), quadrature, mapstyle)
-end
-
-function _apply_curvilinear_metric((g, cellinfo), x)
-    m = norm(mapping_jacobian(celltype(cellinfo), nodes(cellinfo), get_coords(x)))
-    cellpoint = CellPoint(x, cellinfo, ReferenceDomain())
-    m * g(cellpoint)
-end
-
-function integrate_on_ref(
-    ::isVolumic,
-    g::G,
-    cellinfo::CellInfo,
-    quadrature::AbstractQuadrature,
-    mapstyle::MapComputeQuadratureStyle,
-) where {G}
-    # the metric should be apply to `g` before the integration:
-    # compute the determinant of the jacobian
-    # of the mapping only once, and multiply `g(x)`
-    f = Base.Fix1(_apply_volume_metric, (g, cellinfo))
-    int = apply_quadrature(f, shape(celltype(cellinfo)), quadrature, mapstyle)
-    return int
-end
-
-function _apply_volume_metric(g_and_c::T, x::T1) where {T, T1}
-    g, cellinfo = g_and_c
-    m = mapping_det_jacobian(celltype(cellinfo), nodes(cellinfo), get_coords(x))
-    cellpoint = CellPoint(x, cellinfo, ReferenceDomain())
-    m * g(cellpoint)
-end
-
-function integrate_ref(
-    ::isSurfacic,
-    g_ref,
-    ctype::AbstractEntityType,
-    cnodes,
->>>>>>> 0bb28533
+    shape::AbstractShape,
     quadrature::AbstractQuadrature,
     qStyle::MapComputeQuadratureStyle,
 )
